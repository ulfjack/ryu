--- conflicted
+++ resolved
@@ -309,42 +309,6 @@
   mean_and_variance mv1;
   mean_and_variance mv2;
   int throwaway = 0;
-<<<<<<< HEAD
-  for (int i = 0; i < samples; i++) {
-    iterations = 1000;
-    double s[1000];
-    for (int j = 0; j < iterations; j++) {
-      uint64_t r = RandomU64();
-      s[j] = int64Bits2Double(r);
-    }
-
-    high_resolution_clock::time_point t1 = high_resolution_clock::now();
-    for (int j = 0; j < iterations; j++) {
-      d2s_buffered(s[j], bufferown);
-      throwaway += bufferown[2];
-    }
-    high_resolution_clock::time_point t2 = high_resolution_clock::now();
-    double delta1 = duration_cast<nanoseconds>( t2 - t1 ).count() / (double) iterations;
-    update(mv1, delta1);
-
-    t1 = high_resolution_clock::now();
-    for (int j = 0; j < iterations; j++) {
-      dcv(s[j]);
-      throwaway += buffer[2];
-    }
-    t2 = high_resolution_clock::now();
-    double delta2 = duration_cast<nanoseconds>( t2 - t1 ).count() / (double) iterations;
-    update(mv2, delta2);
-    if (verbose) {
-      printf("%" PRIu64 ",%lf,%lf\n", 1, delta1, delta2);
-    }
-
-    // char* own = bufferown;
-    // char* theirs = dcv(s[j]);
-    // if (strcmp(own, theirs) != 0) {
-    //   printf("For %16" PRIX64 " %28s %28s\n", 1, own, theirs);
-    // }
-=======
   if (options.classic()) {
     for (int i = 0; i < options.samples(); ++i) {
       uint64_t r = 0;
@@ -420,7 +384,6 @@
         }
       }
     }
->>>>>>> 2dbe0a1b
   }
   if (!options.verbose()) {
     printf("64: %8.3f %8.3f", mv1.mean, mv1.stddev());
